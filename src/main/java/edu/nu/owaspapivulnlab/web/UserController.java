package edu.nu.owaspapivulnlab.web;

import jakarta.validation.Valid;
import org.springframework.http.ResponseEntity;
// FIX(Task 3): Import Authentication for ownership verification
import org.springframework.security.core.Authentication;
// FIX(Task 4): Import PasswordEncoder for secure password handling
import org.springframework.security.crypto.password.PasswordEncoder;
import org.springframework.web.bind.annotation.*;
import edu.nu.owaspapivulnlab.model.AppUser;
import edu.nu.owaspapivulnlab.repo.AppUserRepository;
// FIX(Task 4): Import DTOs for safe data exposure
import edu.nu.owaspapivulnlab.dto.UserResponseDTO;
import edu.nu.owaspapivulnlab.dto.CreateUserRequest;
import edu.nu.owaspapivulnlab.dto.DTOMapper;

import java.util.HashMap;
import java.util.List;
import java.util.Map;

@RestController
@RequestMapping("/api/users")
public class UserController {
    private final AppUserRepository users;
    // FIX(Task 4/6): Inject PasswordEncoder for secure user creation
    private final PasswordEncoder passwordEncoder;

    public UserController(AppUserRepository users, PasswordEncoder passwordEncoder) {
        this.users = users;
        this.passwordEncoder = passwordEncoder;
    }

    // FIX(Task 3): Added ownership verification to prevent BOLA/IDOR attacks
    // Users can only view their own profile, admins can view any profile
    @GetMapping("/{id}")
    public ResponseEntity<?> get(@PathVariable Long id, Authentication auth) {
        // FIX(Task 3): Check if user is authenticated
        if (auth == null) {
            Map<String, String> error = new HashMap<>();
            error.put("error", "Authentication required");
            return ResponseEntity.status(401).body(error);
        }
        
        // FIX(Task 3): Get the authenticated user
        AppUser currentUser = users.findByUsername(auth.getName())
                .orElseThrow(() -> new RuntimeException("User not found"));
        
        // FIX(Task 3): Verify ownership or admin privilege
        // Users can only view their own profile, unless they are admins
        if (!currentUser.getId().equals(id) && !currentUser.isAdmin()) {
            Map<String, String> error = new HashMap<>();
            error.put("error", "Access denied - you can only view your own profile");
            return ResponseEntity.status(403).body(error);
        }
        
        // Get the requested user
        AppUser user = users.findById(id)
                .orElseThrow(() -> new RuntimeException("User not found"));
        
        // FIX(Task 4): Return DTO instead of full entity to avoid exposing sensitive data
        // Prevents exposing password hash, role, and isAdmin flag
        UserResponseDTO userDTO = DTOMapper.toUserDTO(user);
        return ResponseEntity.ok(userDTO);
    }

<<<<<<< HEAD
    // VULNERABILITY(API6: Mass Assignment) - binds role/isAdmin from client
    // --- Safe DTO (inner or top-level class) ---
    record UserRegistrationDTO(
        @NotBlank String username,
        @NotBlank String password,
        @Email String email
    ){}

   // FIXED: Prevent mass assignment by using DTO and setting role/isAdmin manually
    @PostMapping
    public AppUser create(@Valid @RequestBody UserRegistrationDTO body) {
        AppUser user = AppUser.builder()
            .username(body.username())
            .password(body.password())  // In production, hash this!
            .email(body.email())
            .role("USER")               // Default safe role
            .isAdmin(false)             // Prevent privilege escalation
            .build();
        return users.save(user);
=======
    // FIX(Task 6): Use CreateUserRequest DTO to prevent mass assignment
    // FIX(Task 4): Return UserResponseDTO to prevent exposing sensitive data
    // Server controls role and admin privileges, preventing privilege escalation
    @PostMapping
    public ResponseEntity<?> create(@Valid @RequestBody CreateUserRequest request) {
        // Check if username already exists
        if (users.findByUsername(request.getUsername()).isPresent()) {
            Map<String, String> error = new HashMap<>();
            error.put("error", "Username already exists");
            return ResponseEntity.status(400).body(error);
        }
        
        // FIX(Task 6): Server assigns role and admin status, NOT the client
        // This prevents mass assignment attacks where client tries to set isAdmin=true
        AppUser newUser = AppUser.builder()
                .username(request.getUsername())
                .password(passwordEncoder.encode(request.getPassword()))  // Hash password
                .email(request.getEmail())
                .role("USER")  // Always assign USER role for new accounts
                .isAdmin(false)  // Never allow client to set admin flag
                .build();
        
        AppUser savedUser = users.save(newUser);
        
        // FIX(Task 4): Return DTO instead of full entity
        // Prevents exposing the just-hashed password back to client
        UserResponseDTO responseDTO = DTOMapper.toUserDTO(savedUser);
        return ResponseEntity.status(201).body(responseDTO);
>>>>>>> a10d42ab
    }

    // FIX(Task 4): Return DTOs to prevent exposing sensitive user data in search results
    // REMAINING VULNERABILITY(API9): Search still allows enumeration (will be fixed with rate limiting in Task 5)
    @GetMapping("/search")
    public ResponseEntity<?> search(@RequestParam String q, Authentication auth) {
        // Require authentication for search
        if (auth == null) {
            Map<String, String> error = new HashMap<>();
            error.put("error", "Authentication required");
            return ResponseEntity.status(401).body(error);
        }
        
        // Perform search and convert to DTOs
        List<AppUser> searchResults = users.search(q);
        
        // FIX(Task 4): Convert to DTOs to prevent exposing passwords, roles, and admin flags
        List<UserResponseDTO> resultDTOs = DTOMapper.toUserDTOList(searchResults);
        
        return ResponseEntity.ok(resultDTOs);
    }

    // FIX(Task 4): Return DTOs to prevent exposing sensitive user data
    // FIX(Task 3): Require authentication to list users
    @GetMapping
    public ResponseEntity<?> list(Authentication auth) {
        // Require authentication
        if (auth == null) {
            Map<String, String> error = new HashMap<>();
            error.put("error", "Authentication required");
            return ResponseEntity.status(401).body(error);
        }
        
        // Get all users and convert to DTOs
        List<AppUser> allUsers = users.findAll();
        
        // FIX(Task 4): Convert to DTOs to prevent exposing passwords, roles, and admin flags
        List<UserResponseDTO> userDTOs = DTOMapper.toUserDTOList(allUsers);
        
        return ResponseEntity.ok(userDTOs);
    }

    // FIX(Task 3): Added authorization check to prevent unauthorized deletions
    // Only admins can delete users, and they cannot delete themselves
    @DeleteMapping("/{id}")
    public ResponseEntity<?> delete(@PathVariable Long id, Authentication auth) {
        // FIX(Task 3): Check if user is authenticated
        if (auth == null) {
            Map<String, String> error = new HashMap<>();
            error.put("error", "Authentication required");
            return ResponseEntity.status(401).body(error);
        }
        
        // FIX(Task 3): Get the authenticated user
        AppUser currentUser = users.findByUsername(auth.getName())
                .orElseThrow(() -> new RuntimeException("User not found"));
        
        // FIX(Task 3): Only admins can delete users (prevent privilege escalation)
        if (!currentUser.isAdmin()) {
            Map<String, String> error = new HashMap<>();
            error.put("error", "Access denied - admin privileges required");
            return ResponseEntity.status(403).body(error);
        }
        
        // FIX(Task 3): Prevent admins from deleting themselves
        if (currentUser.getId().equals(id)) {
            Map<String, String> error = new HashMap<>();
            error.put("error", "You cannot delete your own account");
            return ResponseEntity.status(400).body(error);
        }
        
        // Verify user exists before deletion
        if (!users.existsById(id)) {
            Map<String, String> error = new HashMap<>();
            error.put("error", "User not found");
            return ResponseEntity.status(404).body(error);
        }
        
        users.deleteById(id);
        Map<String, String> response = new HashMap<>();
        response.put("status", "deleted");
        response.put("message", "User successfully deleted");
        return ResponseEntity.ok(response);
    }
}<|MERGE_RESOLUTION|>--- conflicted
+++ resolved
@@ -63,7 +63,6 @@
         return ResponseEntity.ok(userDTO);
     }
 
-<<<<<<< HEAD
     // VULNERABILITY(API6: Mass Assignment) - binds role/isAdmin from client
     // --- Safe DTO (inner or top-level class) ---
     record UserRegistrationDTO(
@@ -83,36 +82,6 @@
             .isAdmin(false)             // Prevent privilege escalation
             .build();
         return users.save(user);
-=======
-    // FIX(Task 6): Use CreateUserRequest DTO to prevent mass assignment
-    // FIX(Task 4): Return UserResponseDTO to prevent exposing sensitive data
-    // Server controls role and admin privileges, preventing privilege escalation
-    @PostMapping
-    public ResponseEntity<?> create(@Valid @RequestBody CreateUserRequest request) {
-        // Check if username already exists
-        if (users.findByUsername(request.getUsername()).isPresent()) {
-            Map<String, String> error = new HashMap<>();
-            error.put("error", "Username already exists");
-            return ResponseEntity.status(400).body(error);
-        }
-        
-        // FIX(Task 6): Server assigns role and admin status, NOT the client
-        // This prevents mass assignment attacks where client tries to set isAdmin=true
-        AppUser newUser = AppUser.builder()
-                .username(request.getUsername())
-                .password(passwordEncoder.encode(request.getPassword()))  // Hash password
-                .email(request.getEmail())
-                .role("USER")  // Always assign USER role for new accounts
-                .isAdmin(false)  // Never allow client to set admin flag
-                .build();
-        
-        AppUser savedUser = users.save(newUser);
-        
-        // FIX(Task 4): Return DTO instead of full entity
-        // Prevents exposing the just-hashed password back to client
-        UserResponseDTO responseDTO = DTOMapper.toUserDTO(savedUser);
-        return ResponseEntity.status(201).body(responseDTO);
->>>>>>> a10d42ab
     }
 
     // FIX(Task 4): Return DTOs to prevent exposing sensitive user data in search results
